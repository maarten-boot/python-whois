#!/usr/bin/python3
import whois

DOMAINS = '''
    dot.ml
    example.com
    mphimmoitv.com
    phimchill.tv
    netsec.ninja
    test.education
    doramy.club
    google.cl
    google.in
    google.com.ar
    google.com.co
    google.pl
    google.com.br
    www.google.com
    www.fsdfsdfsdfsd.google.com
    digg.com
    imdb.com
    microsoft.com
    office.com
    python.org
    www.google.org
    ddarko.org
    google.net
    www.asp.net
    www.ddarko.pl
    google.co.uk
    google.jp
    www.google.co.jp
    google.io
    google.co
    google.de
    yandex.ru
    google.us
    google.eu
    google.me
    google.be
    google.lt
    google.biz
    google.info
    google.name
    google.it
    google.cz
    google.fr
    google.nl
    google.cat
    google.com.vn
    test.ez.lv
    google.store
    kono.store
    wonder.store
    viacom.tech
    google.tech
    google.space
    loop.space
    bloom.space
    invr.space
    buzzi.space
    theobservatory.space
    google.security
    pep.security
    token.security
    juniper.security
    ci.security
    in.security
    autobuyer.site
    emeralds.site
    darkops.site
    google.site
    manniswindows.site
    google.website
    discjockey.website
    anthropology.website
    livechat.website
    google.tickets
    google.theatre
    google.xyz
    google.tel
    google.tv
    google.cc
    google.nyc
    google.pw
    google.online
    google.wiki
    google.press
    google.se
    google.nu
    google.fi
    google.is
    afilias.com.au
    jisc.ac.uk
    google.com.au
    register.bank
    yandex.ua
    google.ca
    google.mu
    google.rw
    tut.by
    guinness.ie
    google.com.tr
    google.sale
    google.link
    google.game
    google.trade
    google.ink
    google.pub
    google.im
    google.am
    google.fm
    google.hk
    google.cr
    google.global
    google.co.il
    google.pt
    google.sk
    youtube.com
    youtu.be
    belgium.com
    america.com
    elcomercio.pe
    terra.com.pe
    amazon.study
    amazon.courses
    google.aw
    karibu.tz
<<<<<<< HEAD
    bretagne.bzh
    congres.nc
=======
    google.dev
>>>>>>> 24e1624d
'''

failure = list()

# domains = ''

invalidTld = '''
    bit.ly
'''

failedParsing = '''
'''

unknownDateFormat = '''
    gopro.com
'''

for d in DOMAINS.split('\n'):
    if d:
        print('-'*80)
        print(d)
        try:
            w = whois.query(d, ignore_returncode=1)
            if w:
                wd = w.__dict__
                for k, v in wd.items():
                    print('%20s\t"%s"' % (k, v))
        except Exception as e:
            failure.append(d)
            message = """
            Error : {},
            On Domain: {}
            """.format(str(e), d)
            print(message)

for d in invalidTld.split('\n'):
    if d:
        print('-'*80)
        print(d)
        try:
            w = whois.query(d, ignore_returncode=1)
        except whois.UnknownTld as e:
            failure.append(d)
            message = """
            Error : {},
            On Domain: {}
            """.format(str(e), d)
            print('Caught UnknownTld Exception')
            print(e)

for d in failedParsing.split('\n'):
    if d:
        print('-'*80)
        print(d)
        try:
            w = whois.query(d, ignore_returncode=1)
        except whois.FailedParsingWhoisOutput as e:
            failure.append(d)
            message = """
            Error : {},
            On Domain: {}
            """.format(str(e), d)
            print('Caught FailedParsingWhoisOutput Exception')
            print(e)

for d in unknownDateFormat.split('\n'):
    if d:
        print('-'*80)
        print(d)
        try:
            w = whois.query(d, ignore_returncode=1)
        except whois.UnknownDateFormat as e:
            failure.append(d)
            message = """
            Error : {},
            On Domain: {}
            """.format(str(e), d)
            print('Caught UnknownDateFormat Exception')
            print(e)


report_str = """
Failure during test : {}
Domains : {}
""".format(len(failure), failure)
message = '\033[91m' + report_str + '\x1b[0m'
print(message)<|MERGE_RESOLUTION|>--- conflicted
+++ resolved
@@ -126,12 +126,9 @@
     amazon.courses
     google.aw
     karibu.tz
-<<<<<<< HEAD
     bretagne.bzh
     congres.nc
-=======
     google.dev
->>>>>>> 24e1624d
 '''
 
 failure = list()
