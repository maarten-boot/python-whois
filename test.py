--- conflicted
+++ resolved
@@ -83,11 +83,8 @@
     google.is
     afilias.com.au
     jisc.ac.uk
-<<<<<<< HEAD
     google.com.au
-=======
     register.bank
->>>>>>> dc0eec50
 '''
 
 failure = list()
