--- conflicted
+++ resolved
@@ -1,95 +1,3 @@
-<<<<<<< HEAD
-import whois
-
-domains = '''
-    google.xyz
-    google.id
-    google.com.br
-    www.google.com
-    www.fsdfsdfsdfsd.google.com
-    digg.com
-    imdb.com
-    microsoft.com
-    www.google.org
-    ddarko.org
-    google.net
-    www.asp.net
-    google.pl
-    www.ddarko.pl
-    google.co.uk
-    google.jp
-    www.google.co.jp
-    google.io
-    google.co
-    google.de
-    yandex.ru
-    google.us
-    google.eu
-    google.me
-    google.be
-    google.biz
-    google.info
-    google.name
-    google.it
-    google.cz
-    google.fr
-    dfsdfsfsdf
-    test.ez.lv
-'''
-
-# domains = ''
-
-invalidTld = '''
-    bit.ly
-'''
-
-failedParsing = '''
-'''
-
-unknownDateFormat = '''
-    gopro.com
-'''
-
-for d in domains.split('\n'):
-    if d:
-        print('-'*80)
-        print(d)
-        w = whois.query(d, ignore_returncode=1)
-        if w:
-            wd = w.__dict__
-            for k, v in wd.items():
-                print('%20s\t"%s"' % (k, v))
-
-for d in invalidTld.split('\n'):
-    if d:
-        print('-'*80)
-        print(d)
-        try:
-            w = whois.query(d, ignore_returncode=1)
-        except whois.UnknownTld as e:
-            print('Caught UnknownTld Exception')
-            print(e)
-
-for d in failedParsing.split('\n'):
-    if d:
-        print('-'*80)
-        print(d)
-        try:
-            w = whois.query(d, ignore_returncode=1)
-        except whois.FailedParsingWhoisOutput as e:
-            print('Caught FailedParsingWhoisOutput Exception')
-            print(e)
-
-for d in unknownDateFormat.split('\n'):
-    if d:
-        print('-'*80)
-        print(d)
-        try:
-            w = whois.query(d, ignore_returncode=1)
-        except whois.UnknownDateFormat as e:
-            print('Caught UnknownDateFormat Exception')
-            print(e)
-=======
 import whois
 
 domains = '''
@@ -186,5 +94,4 @@
             w = whois.query(d, ignore_returncode=1)
         except whois.UnknownDateFormat as e:
             print('Caught UnknownDateFormat Exception')
-            print(e)
->>>>>>> 273d900a
+            print(e)