import whois

DOMAINS = '''
    netsec.ninja
    test.education
    doramy.club
    google.cl
    google.in
    google.com.ar
    google.com.co
    google.pl
    google.com.br
    www.google.com
    www.fsdfsdfsdfsd.google.com
    digg.com
    imdb.com
    microsoft.com
    www.google.org
    ddarko.org
    google.net
    www.asp.net
    www.ddarko.pl
    google.co.uk
    google.jp
    www.google.co.jp
    google.io
    google.co
    google.de
    yandex.ru
    google.us
    google.eu
    google.me
    google.be
    google.lt
    google.biz
    google.info
    google.name
    google.it
    google.cz
    google.fr
    dfsdfsfsdf
    test.ez.lv
    google.store
    kono.store
    wonder.store
    viacom.tech
    google.tech
    google.space
    loop.space
    bloom.space
    invr.space
    buzzi.space
    theobservatory.space
    google.security
    pep.security
    token.security
    juniper.security
    ci.security
    in.security
    autobuyer.site
    emeralds.site
    darkops.site
    google.site
    manniswindows.site
    google.website
    discjockey.website
    anthropology.website
    livechat.website
    google.tickets
    google.theatre
    google.xyz
    google.tel
    google.tv
    google.cc
    google.nyc
    google.pw
    google.online
    google.wiki
    google.press
    google.se
    google.nu
    google.fi
    google.is
    afilias.com.au
    jisc.ac.uk
    google.com.au
    register.bank
<<<<<<< HEAD
    yandex.ua
=======
    google.ca
    google.mu
    google.rw
>>>>>>> 38681c7b
'''

failure = list()

# domains = ''

invalidTld = '''
    bit.ly
'''

failedParsing = '''
'''

unknownDateFormat = '''
    gopro.com
'''

for d in DOMAINS.split('\n'):
    if d:
        print('-'*80)
        print(d)
        try:
            w = whois.query(d, ignore_returncode=1)
            if w:
                wd = w.__dict__
                for k, v in wd.items():
                    print('%20s\t"%s"' % (k, v))
        except Exception as e:
            failure.append(d)
            message = """
            Error : {},
            On Domain: {}
            """.format(str(e),d)

for d in invalidTld.split('\n'):
    if d:
        print('-'*80)
        print(d)
        try:
            w = whois.query(d, ignore_returncode=1)
        except whois.UnknownTld as e:
            failure.append(d)
            message = """
            Error : {},
            On Domain: {}
            """.format(str(e),d)
            print('Caught UnknownTld Exception')
            print(e)

for d in failedParsing.split('\n'):
    if d:
        print('-'*80)
        print(d)
        try:
            w = whois.query(d, ignore_returncode=1)
        except whois.FailedParsingWhoisOutput as e:
            failure.append(d)
            message = """
            Error : {},
            On Domain: {}
            """.format(str(e),d)
            print('Caught FailedParsingWhoisOutput Exception')
            print(e)

for d in unknownDateFormat.split('\n'):
    if d:
        print('-'*80)
        print(d)
        try:
            w = whois.query(d, ignore_returncode=1)
        except whois.UnknownDateFormat as e:
            failure.append(d)
            message = """
            Error : {},
            On Domain: {}
            """.format(str(e),d)
            print('Caught UnknownDateFormat Exception')
            print(e)


report_str = """
Failure during test : {}
Domains : {}
""".format(len(failure),failure)
message = '\033[91m' + report_str + '\x1b[0m'
print(message)<|MERGE_RESOLUTION|>--- conflicted
+++ resolved
@@ -85,13 +85,10 @@
     jisc.ac.uk
     google.com.au
     register.bank
-<<<<<<< HEAD
     yandex.ua
-=======
     google.ca
     google.mu
     google.rw
->>>>>>> 38681c7b
 '''
 
 failure = list()
