com = {
    'extend': None,

    'domain_name':				r'Domain Name:\s?(.+)',
    'registrar':				r'Registrar:\s?(.+)',
    'registrant':				None,

    'creation_date':			r'Creation Date:\s?(.+)',
    'expiration_date':			r'Registry Expiry Date:\s?(.+)',
    'updated_date':				r'Updated Date:\s?(.+)$',

    'name_servers':				r'Name Server:\s*(.+)\s*',
    'status':					r'Status:\s?(.+)',
    'emails':					r'[\w.-]+@[\w.-]+\.[\w]{2,4}',
}

net = {
    'extend': 'com',
}

org = {
    'extend': 'com',

    'expiration_date':			r'\nRegistry Expiry Date:\s?(.+)',
    'updated_date':				r'\nLast Updated On:\s?(.+)',

    'name_servers':				r'Name Server:\s?(.+)\s*',
}

uk = {
    'extend': 'com',

    'registrant':				r'Registrant:\n\s*(.+)',

    'creation_date':			r'Registered on:\s*(.+)',
    'expiration_date':			r'Renewal date:\s*(.+)',
    'updated_date':				r'Last updated:\s*(.+)',

    'name_servers':				r'Name Servers:\s*(.+)\s*',
    'status':					r'Registration status:\n\s*(.+)',
}

pl = {
    'extend': 'uk',

    'creation_date':			r'\ncreated:\s*(.+)\n',
    'updated_date':				r'\nlast modified:\s*(.+)\n',

    'name_servers':				r'\nnameservers:\s*(.+)\n\s*(.+)\n',
    'status':					r'\nStatus:\n\s*(.+)',
}

ru = {
    'extend': 'com',

    'domain_name':				r'\ndomain:\s*(.+)',

    'creation_date':			r'\ncreated:\s*(.+)',
    'expiration_date':			r'\npaid-till:\s*(.+)',

    'name_servers':				r'\nnserver:\s*(.+)',
    'status':					r'\nstate:\s*(.+)',
}

ru_rf = {
    'extend': 'com',

    'domain_name':				r'\ndomain:\s*(.+)',

    'creation_date':			r'\ncreated:\s*(.+)',
    'expiration_date':			r'\npaid-till:\s*(.+)',

    'name_servers':				r'\nnserver:\s*(.+)',
    'status':					r'\nstate:\s*(.+)',
}

lv = {
    'extend': 'ru',

    'creation_date':			r'Registered:\s*(.+)\n',
    'updated_date':				r'Changed:\s*(.+)\n',

    'status':					r'Status:\s?(.+)',
}

jp = {
    'domain_name':				r'\[Domain Name\]\s?(.+)',
    'registrar':				None,
    'registrant':				r'\[Registrant\]\s?(.+)',

    'creation_date':			r'\[Created on\]\s?(.+)',
    'expiration_date':			r'\[Expires on\]\s?(.+)',
    'updated_date':				r'\[Last Updated\]\s?(.+)',

    'name_servers':				r'\[Name Server\]\s*(.+)',
    'status':					r'\[Status\]\s?(.+)',
    'emails':					r'[\w.-]+@[\w.-]+\.[\w]{2,4}',
}

co_jp = {
    'extend': 'jp',

    'creation_date':			r'\[Registered Date\]\s?(.+)',
    'expiration_date':			r'\[State\].+\((.+)\)',
    'updated_date':				r'\[Last Update\]\s?(.+)',
}

de = {
    'extend': 'com',
    'domain_name':				r'\ndomain:\s*(.+)',
    'updated_date':				r'\nChanged:\s?(.+)',
    'name_servers':				r'Nserver:\s*(.+)',
}

at = {
    'extend': 'com',
    'domain_name':				r'domain:\s?(.+)',
    'updated_date':				r'changed:\s?(.+)',
    'name_servers':				r'nserver:\s*(.+)',
}

eu = {
    'extend': 'com',

    'domain_name':				r'\ndomain:\s*(.+)',
    'registrar':				r'Name:\s?(.+)',
}

biz = {
    'extend': 'com',

    'registrar':				r'Registrar:\s?(.+)',
    'registrant':				r'Registrant Organization:\s?(.+)',

    'creation_date':			r'Creation Date:\s?(.+)',
    'expiration_date':			r'Registry Expiry Date:\s?(.+)',
    'updated_date':				r'Updated Date:\s?(.+)',

    'status':					None,
}

info = {
    'extend': 'com'
}

name = {
    'extend': 'com',

    'status':					r'Domain Status:\s?(.+)',
}

us = {
    'extend': 'name',
}

co = {
    'extend': 'biz',

    'status':					r'Status:\s?(.+)',
}

me = {
    'extend': 'biz',

    'creation_date':			r'Domain Create Date:\s?(.+)',
    'expiration_date':			r'Domain Expiration Date:\s?(.+)',
    'updated_date':				r'Domain Last Updated Date:\s?(.+)',

    'name_servers':				r'Nameservers:\s?(.+)',
    'status':					r'Domain Status:\s?(.+)',
}

be = {
    'extend': 'pl',

    'domain_name':				r'\nDomain:\s*(.+)',
    'registrar':				r'Company Name:\n?(.+)',

    'creation_date':			r'Registered:\s*(.+)\n',

    'status':					r'Status:\s?(.+)',
}

nz = {
    'extend': None,

    'domain_name':				r'domain_name:\s?(.+)',
    'registrar':				r'registrar_name:\s?(.+)',
    'registrant':				r'registrant_contact_name:\s?(.+)',

    'creation_date':			r'domain_dateregistered:\s?(.+)',
    'expiration_date':			r'domain_datebilleduntil:\s?(.+)',
    'updated_date':				r'domain_datelastmodified:\s?(.+)',

    'name_servers':				r'ns_name_[0-9]{2}:\s?(.+)',
    'status':					r'query_status:\s?(.+)',
    'emails':					r'[\w.-]+@[\w.-]+\.[\w]{2,4}',
}

cz = {
    'extend': 'com',

    'domain_name':				r'Domain:\s?(.+)',
    'registrar':				r'registrar:\s?(.+)',
    'registrant':				r'registrant:\s?(.+)',

    'creation_date':			r'registered:\s?(.+)',
    'expiration_date':			r'expire:\s?(.+)',
    'updated_date':				r'changed:\s?(.+)',

    'name_servers':				r'nserver:\s*(.+) ',
}

it = {
    'extend': 'com',

    'domain_name':				r'Domain:\s?(.+)',
    'registrar':				r'Registrar:\s*Organization:\s*(.+)',
    'registrant':				r'Registrant:\s?Name:\s?(.+)',

    'creation_date':			r'Created:\s?(.+)',
    'expiration_date':			r'Expire Date:\s?(.+)',
    'updated_date':				r'Last Update:\s?(.+)',

    'name_servers':				r'Nameservers:\s?(.+)\s?(.+)\s?(.+)\s?(.+)',
    'status':					r'Status:\s?(.+)',
}

fr = {
    'extend': 'com',

    'domain_name':				r'domain:\s?(.+)',
    'registrar':				r'registrar:\s*(.+)',
    'registrant':				r'contact:\s?(.+)',

    'creation_date':			r'created:\s?(.+)',
    'expiration_date':			None,
    'updated_date':				r'last-update:\s?(.+)',

    'name_servers':				r'nserver:\s*(.+)',
    'status':					r'status:\s?(.+)',
}

io = {
    'extend': 'com',
    'expiration_date':			r'\nRegistry Expiry Date:\s?(.+)',
}

ca = {
    'extend': 'com',

    'domain_name':				r'domain:\s?(.+)',
    'registrar':				r'registrar:\s*(.+)',
    'registrant':				r'contact:\s?(.+)',

    'creation_date':			r'created:\s?(.+)',
    'expiration_date':			None,
    'updated_date':				r'last-update:\s?(.+)',

    'name_servers':				r'nserver:\s*(.+)',
    'status':					r'status:\s?(.+)',
}

br = {
    'extend': 'com',
    'domain_name':              r'domain:\s?(.+)',
    'registrar':                'nic.br',
    'registrant':               None,
    'owner':                    r'owner:\s?(.+)',
    'creation_date':            r'created:\s?(.+)',
    'expiration_date':          r'expires:\s?(.+)',
    'updated_date':             r'changed:\s?(.+)',
    'name_servers':             r'nserver:\s*(.+)',
    'status':                   r'status:\s?(.+)',
}

mx = {
    'domain_name':              r'Domain Name:\s?(.+)',
    'registrant':               r'Registrant:\n\s*(.+)',
    'registrar':                r'Registrar:\s?(.+)',
    'creation_date':            r'Created On:\s?(.+)',
    'expiration_date':          r'Expiration Date:\s?(.+)',
    'updated_date':             r'Last Updated On:\s?(.+)',
    'name_servers':             r'\sDNS:\s*(.+)',
}

sh = {
    'extend': 'com',
    'expiration_date':         r'\nRegistry Expiry Date:\s*(.+)',
    'registrant':              r'\nRegistrant Organization:\s?(.+)',
    'status':                  r'\nDomain Status:\s?(.+)',
}

video = {
    'extend': 'com',
    'expiration_date':          r'\nRegistry Expiry Date:\s?(.+)',
    'updated_date':             r'\nUpdated Date:\s?(.+)',
}

mobi = {
    'extend': 'com',
    'expiration_date':          r'\nRegistry Expiry Date:\s?(.+)',
    'updated_date':             r'\nUpdated Date:\s?(.+)',
}

uz = {
    'extend': 'com',
    'domain_name':              r'Domain Name:\s?(.+)',
    'registrar':                r'Registrar:\s*(.+)',
    'creation_date':            r'Creation Date:\s?(.+)',
    'expiration_date':          r'Expiration Date:\s?(.+)',
    'updated_date':             r'Updated Date:\s?(.+)',
    'status':                   r'Status:\s?(.+)',
}

id = {
    'extend': 'com',

    'registrar':				r'Sponsoring Registrar Organization:\s?(.+)',

    'creation_date':			r'Created On:\s?(.+)',
    'expiration_date':			r'Expiration Date:\s?(.+)',
    'updated_date':				r'Last Updated On:\s?(.+)$',
}


store = {
    'extend': 'com',
    'registrar':				r'Registrar:\s?(.+)',
    'registrant':               r'Registrant Organization:\s?(.+)',
    'updated_date':             r'Updated Date:\s?(.+)',
    'creation_date':			r'Creation Date:\s?(.+)',
    'expiration_date':			r'Registry Expiry Date:\s?(.+)',
    'name_servers':             r'Name Server:\s*(.+)',
    'status':                   r'Domain Status:\s*(.+)'
}

rest = {
    'extend': 'store',
    'status':                   r'Domain Status:\s*(.+)'
}

security = {
    'extend': 'store'
}

site = {
    'extend' : 'store'
}

website = {
    'extend' : 'store'
}

tickets = {
    'extend': 'store'
}

theatre = {
    'extend': 'store'
}

tech = {
    'extend': 'store'
}

space = {
    'extend' : 'store'
}
xyz = {
    'extend': 'com',
    'domain_name':              r'Domain Name:\s?(.+)',
    'registrar':                r'Registrar:\s*(.+)',
    'creation_date':            r'Creation Date:\s?(.+)',
    'expiration_date':          r'\nRegistry Expiry Date:\s?(.+)',
    'updated_date':             r'Updated Date:\s?(.+)',
    'status':                   r'Status:\s?(.+)',
}

tel = {
    'extend': 'com',
    'domain_name':              r'Domain Name:\s?(.+)',
    'registrar':                r'Registrar:\s*(.+)',
    'creation_date':            r'Creation Date:\s?(.+)',
    'expiration_date':          r'\nRegistry Expiry Date:\s?(.+)',
    'updated_date':             r'Updated Date:\s?(.+)',
    'status':                   r'Status:\s?(.+)',
}

tv = {
    'extend': 'com',
    'domain_name':              r'Domain Name:\s?(.+)',
    'registrar':                r'Registrar:\s*(.+)',
    'creation_date':            r'Creation Date:\s?(.+)',
    'expiration_date':          r'Registry Expiry Date:\s?(.+)',
    'updated_date':             r'Updated Date:\s?(.+)',
    'status':                   r'Status:\s?(.+)',
}

cc = {
    'extend': 'com',
    'domain_name':              r'Domain Name:\s?(.+)',
    'registrar':                r'Registrar:\s*(.+)',
    'creation_date':            r'Creation Date:\s?(.+)',
    'expiration_date':          r'Registry Expiry Date:\s?(.+)',
    'updated_date':             r'Updated Date:\s?(.+)',
    'status':                   r'Status:\s?(.+)',
}

nyc = {
    'extend': 'com',
    'domain_name':              r'Domain Name:\s?(.+)',
    'registrar':                r'Registrar:\s*(.+)',
    'creation_date':            r'Creation Date:\s?(.+)',
    'expiration_date':          r'Registry Expiry Date:\s?(.+)',
    'updated_date':             r'Updated Date:\s?(.+)',
    'status':                   r'Status:\s?(.+)',
}

pw = {
    'extend': 'com',
    'domain_name':              r'Domain Name:\s?(.+)',
    'registrar':                r'Registrar:\s*(.+)',
    'creation_date':            r'Creation Date:\s?(.+)',
    'expiration_date':          r'Registry Expiry Date:\s?(.+)',
    'updated_date':             r'Updated Date:\s?(.+)',
    'status':                   r'Status:\s?(.+)',
}

online = {
    'extend': 'com',
    'domain_name':              r'Domain Name:\s?(.+)',
    'registrar':                r'Registrar:\s*(.+)',
    'creation_date':            r'Creation Date:\s?(.+)',
    'expiration_date':          r'Registry Expiry Date:\s?(.+)',
    'updated_date':             r'Updated Date:\s?(.+)',
    'status':                   r'Status:\s?(.+)',
}

wiki = {
    'extend': 'com',
    'domain_name':              r'Domain Name:\s?(.+)',
    'registrar':                r'Registrar:\s*(.+)',
    'creation_date':            r'Creation Date:\s?(.+)',
    'expiration_date':          r'Registry Expiry Date:\s?(.+)',
    'updated_date':             r'Updated Date:\s?(.+)',
    'status':                   r'Status:\s?(.+)',
}

press = {
    'extend': 'com',
    'domain_name':              r'Domain Name:\s?(.+)',
    'registrar':                r'Registrar:\s*(.+)',
    'creation_date':            r'Creation Date:\s?(.+)',
    'expiration_date':          r'Registry Expiry Date:\s?(.+)',
    'updated_date':             r'Updated Date:\s?(.+)',
    'status':                   r'Status:\s?(.+)',
}

pharmacy = {
    'extend': 'com',
    'domain_name':              r'Domain Name:\s?(.+)',
    'registrar':                r'Registrar:\s*(.+)',
    'creation_date':            r'Creation Date:\s?(.+)',
    'expiration_date':          r'Registry Expiry Date:\s?(.+)',
    'updated_date':             r'Updated Date:\s?(.+)',
    'status':                   r'status:\s?(.+)',
}

kr = {
    'extend': 'com',
    'domain_name':              r'Domain Name\s*:\s?(.+)',
    'registrar':                r'Authorized Agency\s*:\s*(.+)',
    'registrant':				r'Registrant\s*:\s*(.+)',
    'creation_date':            r'Registered Date\s*:\s?(.+)',
    'expiration_date':          r'Expiration Date\s*:\s?(.+)',
    'updated_date':             r'Last Updated Date\s*:\s?(.+)',
    'status':                   r'status\s*:\s?(.+)',
}

cn = {
    'extend': 'com',
    'registrar':                r'Sponsoring Registrar:\s?(.+)',
    'registrant':				r'Registrant:\s?(.+)',
    'creation_date':			r'Registration Time:\s?(.+)',
    'expiration_date':			r'Expiration Time:\s?(.+)'
}

edu = {
    'extend': 'com',
    'registrant':               r'Registrant:\s*(.+)',
    'creation_date':            r'Domain record activated:\s?(.+)',
    'updated_date':             r'Domain record last updated:\s?(.+)',
    'expiration_date':          r'Domain expires:\s?(.+)',
    'name_servers':             r'Name Servers:\s?\t(.+)\n\t(.+)\n'
}

<<<<<<< HEAD
cl = {
    'extend': 'com',
    'registrar':				'nic.cl',
    'creation_date':			r'Creation Date:\s?(.+)',
    'expiration_date':			r'Expiration Date:\s?(.+)',
    'name_servers':				r'Name Server:\s*(.+)\s*',
}

ar = {
    'extend': 'com',
    'domain_name':              r'domain\s*:\s?(.+)',
    'registrar':				r'registrar:\s?(.+)',
    'creation_date':			r'registered:\s?(.+)',
    'expiration_date':			r'expire:\s?(.+)',
    'updated_date':             r'changed\s*:\s?(.+)',
    'name_servers':				r'nserver:\s*(.+)\s*',
}


=======
kz = {
    'extend': None,
    'domain_name':              r'Domain name\.+:\s(.+)',
    'registrar':                r'Current Registar:\s(.+)',
    'expiration_date':          None,
    'name_servers':             r'server.*:\s(.+)',
    'creation_date':            r'Domain created:\s(.+)',
    'updated_date':             r'Last modified :\s(.+)'
}
>>>>>>> 78e3a8dc
<|MERGE_RESOLUTION|>--- conflicted
+++ resolved
@@ -495,27 +495,7 @@
     'name_servers':             r'Name Servers:\s?\t(.+)\n\t(.+)\n'
 }
 
-<<<<<<< HEAD
-cl = {
-    'extend': 'com',
-    'registrar':				'nic.cl',
-    'creation_date':			r'Creation Date:\s?(.+)',
-    'expiration_date':			r'Expiration Date:\s?(.+)',
-    'name_servers':				r'Name Server:\s*(.+)\s*',
-}
-
-ar = {
-    'extend': 'com',
-    'domain_name':              r'domain\s*:\s?(.+)',
-    'registrar':				r'registrar:\s?(.+)',
-    'creation_date':			r'registered:\s?(.+)',
-    'expiration_date':			r'expire:\s?(.+)',
-    'updated_date':             r'changed\s*:\s?(.+)',
-    'name_servers':				r'nserver:\s*(.+)\s*',
-}
-
-
-=======
+
 kz = {
     'extend': None,
     'domain_name':              r'Domain name\.+:\s(.+)',
@@ -525,4 +505,21 @@
     'creation_date':            r'Domain created:\s(.+)',
     'updated_date':             r'Last modified :\s(.+)'
 }
->>>>>>> 78e3a8dc
+
+cl = {
+    'extend': 'com',
+    'registrar':				'nic.cl',
+    'creation_date':			r'Creation Date:\s?(.+)',
+    'expiration_date':			r'Expiration Date:\s?(.+)',
+    'name_servers':				r'Name Server:\s*(.+)\s*',
+}
+
+ar = {
+    'extend': 'com',
+    'domain_name':              r'domain\s*:\s?(.+)',
+    'registrar':				r'registrar:\s?(.+)',
+    'creation_date':			r'registered:\s?(.+)',
+    'expiration_date':			r'expire:\s?(.+)',
+    'updated_date':             r'changed\s*:\s?(.+)',
+    'name_servers':				r'nserver:\s*(.+)\s*',
+}