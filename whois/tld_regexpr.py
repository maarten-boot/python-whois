com = {
    'extend': None,

    'domain_name':				r'Domain Name:\s?(.+)',
    'registrar':				r'Registrar:\s?(.+)',
    'registrant':				None,

    'creation_date':			r'Creation Date:\s?(.+)',
    'expiration_date':			r'Registry Expiry Date:\s?(.+)',
    'updated_date':				r'Updated Date:\s?(.+)$',

    'name_servers':				r'Name Server:\s*(.+)\s*',
    'status':					r'Status:\s?(.+)',
    'emails':					r'[\w.-]+@[\w.-]+\.[\w]{2,4}',
}

net = {
    'extend': 'com',
}

org = {
    'extend': 'com',

    'expiration_date':			r'\nRegistry Expiry Date:\s?(.+)',
    'updated_date':				r'\nLast Updated On:\s?(.+)',

    'name_servers':				r'Name Server:\s?(.+)\s*',
}

uk = {
    'extend': 'com',

    'registrant':				r'Registrant:\n\s*(.+)',

    'creation_date':			r'Registered on:\s*(.+)',
    'expiration_date':			r'Renewal date:\s*(.+)',
    'updated_date':				r'Last updated:\s*(.+)',

    'name_servers':				r'Name Servers:\s*(.+)\s*',
    'status':					r'Registration status:\n\s*(.+)',
}

pl = {
    'extend': 'uk',

    'creation_date':			r'\ncreated:\s*(.+)\n',
    'updated_date':				r'\nlast modified:\s*(.+)\n',

    'name_servers':				r'\nnameservers:\s*(.+)\n\s*(.+)\n',
    'status':					r'\nStatus:\n\s*(.+)',
}

ru = {
    'extend': 'com',

    'domain_name':				r'\ndomain:\s*(.+)',

    'creation_date':			r'\ncreated:\s*(.+)',
    'expiration_date':			r'\npaid-till:\s*(.+)',

    'name_servers':				r'\nnserver:\s*(.+)',
    'status':					r'\nstate:\s*(.+)',
}

ru_rf = {
    'extend': 'com',

    'domain_name':				r'\ndomain:\s*(.+)',

    'creation_date':			r'\ncreated:\s*(.+)',
    'expiration_date':			r'\npaid-till:\s*(.+)',

    'name_servers':				r'\nnserver:\s*(.+)',
    'status':					r'\nstate:\s*(.+)',
}

lv = {
    'extend': 'ru',

    'creation_date':			r'Registered:\s*(.+)\n',
    'updated_date':				r'Changed:\s*(.+)\n',

    'status':					r'Status:\s?(.+)',
}

jp = {
    'domain_name':				r'\[Domain Name\]\s?(.+)',
    'registrar':				None,
    'registrant':				r'\[Registrant\]\s?(.+)',

    'creation_date':			r'\[Created on\]\s?(.+)',
    'expiration_date':			r'\[Expires on\]\s?(.+)',
    'updated_date':				r'\[Last Updated\]\s?(.+)',

    'name_servers':				r'\[Name Server\]\s*(.+)',
    'status':					r'\[Status\]\s?(.+)',
    'emails':					r'[\w.-]+@[\w.-]+\.[\w]{2,4}',
}

co_jp = {
    'extend': 'jp',

    'creation_date':			r'\[Registered Date\]\s?(.+)',
    'expiration_date':			r'\[State\].+\((.+)\)',
    'updated_date':				r'\[Last Update\]\s?(.+)',
}

de = {
    'extend': 'com',
    'domain_name':				r'\ndomain:\s*(.+)',
    'updated_date':				r'\nChanged:\s?(.+)',
    'name_servers':				r'Nserver:\s*(.+)',
}

at = {
    'extend': 'com',
    'domain_name':				r'domain:\s?(.+)',
    'updated_date':				r'changed:\s?(.+)',
    'name_servers':				r'nserver:\s*(.+)',
}

eu = {
    'extend': 'com',

    'domain_name':				r'\ndomain:\s*(.+)',
    'registrar':				r'Name:\s?(.+)',
}

biz = {
    'extend': 'com',

    'registrar':				r'Sponsoring Registrar:\s?(.+)',
    'registrant':				r'Registrant Organization:\s?(.+)',

    'creation_date':			r'Domain Registration Date:\s?(.+)',
    'expiration_date':			r'Domain Expiration Date:\s?(.+)',
    'updated_date':				r'Domain Last Updated Date:\s?(.+)',

    'status':					None,
}

info = {
    'extend': 'com'
}

name = {
    'extend': 'com',

    'status':					r'Domain Status:\s?(.+)',
}

us = {
    'extend': 'name',
}

co = {
    'extend': 'biz',

    'status':					r'Status:\s?(.+)',
}

me = {
    'extend': 'biz',

    'creation_date':			r'Domain Create Date:\s?(.+)',
    'expiration_date':			r'Domain Expiration Date:\s?(.+)',
    'updated_date':				r'Domain Last Updated Date:\s?(.+)',

    'name_servers':				r'Nameservers:\s?(.+)',
    'status':					r'Domain Status:\s?(.+)',
}

be = {
    'extend': 'pl',

    'domain_name':				r'\nDomain:\s*(.+)',
    'registrar':				r'Company Name:\n?(.+)',

    'creation_date':			r'Registered:\s*(.+)\n',

    'status':					r'Status:\s?(.+)',
}

nz = {
    'extend': None,

    'domain_name':				r'domain_name:\s?(.+)',
    'registrar':				r'registrar_name:\s?(.+)',
    'registrant':				r'registrant_contact_name:\s?(.+)',

    'creation_date':			r'domain_dateregistered:\s?(.+)',
    'expiration_date':			r'domain_datebilleduntil:\s?(.+)',
    'updated_date':				r'domain_datelastmodified:\s?(.+)',

    'name_servers':				r'ns_name_[0-9]{2}:\s?(.+)',
    'status':					r'query_status:\s?(.+)',
    'emails':					r'[\w.-]+@[\w.-]+\.[\w]{2,4}',
}

cz = {
    'extend': 'com',

    'domain_name':				r'Domain:\s?(.+)',
    'registrar':				r'registrar:\s?(.+)',
    'registrant':				r'registrant:\s?(.+)',

    'creation_date':			r'registered:\s?(.+)',
    'expiration_date':			r'expire:\s?(.+)',
    'updated_date':				r'changed:\s?(.+)',

    'name_servers':				r'nserver:\s*(.+) ',
}

it = {
    'extend': 'com',

    'domain_name':				r'Domain:\s?(.+)',
    'registrar':				r'Registrar:\s*Organization:\s*(.+)',
    'registrant':				r'Registrant:\s?Name:\s?(.+)',

    'creation_date':			r'Created:\s?(.+)',
    'expiration_date':			r'Expire Date:\s?(.+)',
    'updated_date':				r'Last Update:\s?(.+)',

    'name_servers':				r'Nameservers:\s?(.+)\s?(.+)\s?(.+)\s?(.+)',
    'status':					r'Status:\s?(.+)',
}

fr = {
    'extend': 'com',

    'domain_name':				r'domain:\s?(.+)',
    'registrar':				r'registrar:\s*(.+)',
    'registrant':				r'contact:\s?(.+)',

    'creation_date':			r'created:\s?(.+)',
    'expiration_date':			None,
    'updated_date':				r'last-update:\s?(.+)',

    'name_servers':				r'nserver:\s*(.+)',
    'status':					r'status:\s?(.+)',
}

io = {
    'extend': 'com',
    'expiration_date':			r'\nRegistry Expiry Date:\s?(.+)',
}

ca = {
    'extend': 'com',

    'domain_name':				r'domain:\s?(.+)',
    'registrar':				r'registrar:\s*(.+)',
    'registrant':				r'contact:\s?(.+)',

    'creation_date':			r'created:\s?(.+)',
    'expiration_date':			None,
    'updated_date':				r'last-update:\s?(.+)',

    'name_servers':				r'nserver:\s*(.+)',
    'status':					r'status:\s?(.+)',
}

br = {
    'extend': 'com',
    'domain_name':              r'domain:\s?(.+)',
    'registrar':                'nic.br',
    'registrant':               None,
    'owner':                    r'owner:\s?(.+)',
    'creation_date':            r'created:\s?(.+)',
    'expiration_date':          r'expires:\s?(.+)',
    'updated_date':             r'changed:\s?(.+)',
    'name_servers':             r'nserver:\s*(.+)',
    'status':                   r'status:\s?(.+)',
}

mx = {
    'domain_name':              r'Domain Name:\s?(.+)',
    'registrant':               r'Registrant:\n\s*(.+)',
    'registrar':                r'Registrar:\s?(.+)',
    'creation_date':            r'Created On:\s?(.+)',
    'expiration_date':          r'Expiration Date:\s?(.+)',
    'updated_date':             r'Last Updated On:\s?(.+)',
    'name_servers':             r'\sDNS:\s*(.+)',
}

sh = {
    'extend': 'com',
    'expiration_date':         r'\nRegistry Expiry Date:\s*(.+)',
    'registrant':              r'\nRegistrant Organization:\s?(.+)',
    'status':                  r'\nDomain Status:\s?(.+)',
}

video = {
    'extend': 'com',
    'expiration_date':          r'\nRegistry Expiry Date:\s?(.+)',
    'updated_date':             r'\nUpdated Date:\s?(.+)',
}

mobi = {
    'extend': 'com',
    'expiration_date':          r'\nRegistry Expiry Date:\s?(.+)',
    'updated_date':             r'\nUpdated Date:\s?(.+)',
}

uz = {
    'extend': 'com',
    'domain_name':              r'Domain Name:\s?(.+)',
    'registrar':                r'Registrar:\s*(.+)',
    'creation_date':            r'Creation Date:\s?(.+)',
    'expiration_date':          r'Expiration Date:\s?(.+)',
    'updated_date':             r'Updated Date:\s?(.+)',
    'status':                   r'Status:\s?(.+)',
}

id = {
    'extend': 'com',

    'registrar':				r'Sponsoring Registrar Organization:\s?(.+)',

    'creation_date':			r'Created On:\s?(.+)',
    'expiration_date':			r'Expiration Date:\s?(.+)',
    'updated_date':				r'Last Updated On:\s?(.+)$',
}

<<<<<<< HEAD

store = {
    'extend': 'com',
    'registrar':				r'Registrar:\s?(.+)',
    'registrant':               r'Registrant Organization:\s?(.+)',
    'updated_date':             r'Updated Date:\s?(.+)',
    'creation_date':			r'Creation Date:\s?(.+)',
    'expiration_date':			r'Registry Expiry Date:\s?(.+)',
    'name_servers':             r'Name Server:\s*(.+)',
    'status':                   r'Domain Status:\s*(.+)'
}

rest = {
    'extend': 'store',
    'status':                   r'Domain Status:\s*(.+)'
}

security = {
    'extend': 'store'
}

site = {
    'extend' : 'store'
}

website = {
    'extend' : 'store'
}

tickets = {
    'extend': 'store'
}

theatre = {
    'extend': 'store'
}

tech = {
    'extend': 'store'
}

space = {
    'extend' : 'store'
=======
xyz = {
    'extend': 'com',
    'domain_name':              r'Domain Name:\s?(.+)',
    'registrar':                r'Registrar:\s*(.+)',
    'creation_date':            r'Creation Date:\s?(.+)',
    'expiration_date':          r'\nRegistry Expiry Date:\s?(.+)',
    'updated_date':             r'Updated Date:\s?(.+)',
    'status':                   r'Status:\s?(.+)',
}

tel = {
    'extend': 'com',
    'domain_name':              r'Domain Name:\s?(.+)',
    'registrar':                r'Registrar:\s*(.+)',
    'creation_date':            r'Creation Date:\s?(.+)',
    'expiration_date':          r'\nRegistry Expiry Date:\s?(.+)',
    'updated_date':             r'Updated Date:\s?(.+)',
    'status':                   r'Status:\s?(.+)',
}

tv = {
    'extend': 'com',
    'domain_name':              r'Domain Name:\s?(.+)',
    'registrar':                r'Registrar:\s*(.+)',
    'creation_date':            r'Creation Date:\s?(.+)',
    'expiration_date':          r'Registry Expiry Date:\s?(.+)',
    'updated_date':             r'Updated Date:\s?(.+)',
    'status':                   r'Status:\s?(.+)',
}

cc = {
    'extend': 'com',
    'domain_name':              r'Domain Name:\s?(.+)',
    'registrar':                r'Registrar:\s*(.+)',
    'creation_date':            r'Creation Date:\s?(.+)',
    'expiration_date':          r'Registry Expiry Date:\s?(.+)',
    'updated_date':             r'Updated Date:\s?(.+)',
    'status':                   r'Status:\s?(.+)',
}

nyc = {
    'extend': 'com',
    'domain_name':              r'Domain Name:\s?(.+)',
    'registrar':                r'Registrar:\s*(.+)',
    'creation_date':            r'Creation Date:\s?(.+)',
    'expiration_date':          r'Registry Expiry Date:\s?(.+)',
    'updated_date':             r'Updated Date:\s?(.+)',
    'status':                   r'Status:\s?(.+)',
}

pw = {
    'extend': 'com',
    'domain_name':              r'Domain Name:\s?(.+)',
    'registrar':                r'Registrar:\s*(.+)',
    'creation_date':            r'Creation Date:\s?(.+)',
    'expiration_date':          r'Registry Expiry Date:\s?(.+)',
    'updated_date':             r'Updated Date:\s?(.+)',
    'status':                   r'Status:\s?(.+)',
}

online = {
    'extend': 'com',
    'domain_name':              r'Domain Name:\s?(.+)',
    'registrar':                r'Registrar:\s*(.+)',
    'creation_date':            r'Creation Date:\s?(.+)',
    'expiration_date':          r'Registry Expiry Date:\s?(.+)',
    'updated_date':             r'Updated Date:\s?(.+)',
    'status':                   r'Status:\s?(.+)',
}

wiki = {
    'extend': 'com',
    'domain_name':              r'Domain Name:\s?(.+)',
    'registrar':                r'Registrar:\s*(.+)',
    'creation_date':            r'Creation Date:\s?(.+)',
    'expiration_date':          r'Registry Expiry Date:\s?(.+)',
    'updated_date':             r'Updated Date:\s?(.+)',
    'status':                   r'Status:\s?(.+)',
}

press = {
    'extend': 'com',
    'domain_name':              r'Domain Name:\s?(.+)',
    'registrar':                r'Registrar:\s*(.+)',
    'creation_date':            r'Creation Date:\s?(.+)',
    'expiration_date':          r'Registry Expiry Date:\s?(.+)',
    'updated_date':             r'Updated Date:\s?(.+)',
    'status':                   r'Status:\s?(.+)',
>>>>>>> 2366cd5d
}<|MERGE_RESOLUTION|>--- conflicted
+++ resolved
@@ -323,7 +323,6 @@
     'updated_date':				r'Last Updated On:\s?(.+)$',
 }
 
-<<<<<<< HEAD
 
 store = {
     'extend': 'com',
@@ -367,7 +366,7 @@
 
 space = {
     'extend' : 'store'
-=======
+}
 xyz = {
     'extend': 'com',
     'domain_name':              r'Domain Name:\s?(.+)',
@@ -456,5 +455,4 @@
     'expiration_date':          r'Registry Expiry Date:\s?(.+)',
     'updated_date':             r'Updated Date:\s?(.+)',
     'status':                   r'Status:\s?(.+)',
->>>>>>> 2366cd5d
 }